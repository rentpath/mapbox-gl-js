--- conflicted
+++ resolved
@@ -77,7 +77,6 @@
     }
 };
 
-<<<<<<< HEAD
 Geometry.prototype.setFillBuffers = function(index) {
     if (this.fillBufferIndex !== index) {
         this.fillVertex = this.fillBuffers[index].vertex;
@@ -86,75 +85,14 @@
     }
 };
 
-Geometry.prototype.addMarkers = function(vertices, spacing) {
-
-    var distance = 0,
-        markedDistance = 0,
-        added = 1;
-
-    for (var i = 0; i < vertices.length - 1; i++) {
-
-        var segmentDist = util.dist(vertices[i], vertices[i + 1]),
-            slope = util.normal(vertices[i], vertices[i + 1]),
-            angle = Math.atan2(slope.y, slope.x);
-
-        while (markedDistance + spacing < distance + segmentDist) {
-            markedDistance += spacing;
-
-            var t = (markedDistance - distance) / segmentDist,
-                x = util.interp(vertices[i].x, vertices[i + 1].x, t),
-                y = util.interp(vertices[i].y, vertices[i + 1].y, t),
-                z = added % 8 === 0 ? 0 :
-                    added % 4 === 0 ? 1 :
-                    added % 2 === 0 ? 2 : 3;
-
-            this.pointVertex.add(x, y, angle, z, [0, Math.PI * 2]);
-            added++;
-        }
-
-        distance += segmentDist;
-    }
-};
-
-Geometry.prototype.addPoints = function(vertices, collision, size, padding) {
-=======
 Geometry.prototype.addPoints = function(vertices, place) {
->>>>>>> 0b7334a9
     var fullRange = [2 * Math.PI, 0];
 
     for (var i = 0; i < vertices.length; i++) {
         var point = vertices[i];
 
-<<<<<<< HEAD
-        // place to prevent collisions
-        if (size && collision) {
-            var ratio = 8, // todo uhardcode tileExtent/tileSize
-                x = size.x / 2 * ratio,
-                y = size.y / 2 * ratio,
-                bbox = {x1: -x, x2: x, y1: -y, y2: y};
-
-            var glyphs = [{
-                bbox: bbox,
-                box: bbox,
-                minScale: 1,
-                anchor: point
-            }];
-
-            var scale = collision.getPlacementScale(glyphs, 1, 16, padding);
-
-            if (scale !== null) {
-                var rotationRange = collision.getPlacementRange(glyphs, scale, false);
-                collision.insert(glyphs, point, scale, rotationRange, false, padding);
-
-                var zoom = Math.log(scale) / Math.LN2;
-                this.pointVertex.add(point.x, point.y, 0, zoom, rotationRange);
-            }
-
-        // just add without considering collisions
-=======
         if (place) {
             this.pointVertex.add(point.x, point.y, 0, place.zoom, place.rotationRange);
->>>>>>> 0b7334a9
         } else {
             var zoom = point.scale && Math.log(point.scale) / Math.LN2;
             this.pointVertex.add(point.x, point.y, point.angle || 0, zoom || 0, fullRange);
