'use strict';

var Evented = require('../util/evented');
var Source = require('../source/source');
var StyleLayer = require('./style_layer');
var ImageSprite = require('./image_sprite');
var GlyphSource = require('../symbol/glyph_source');
var GlyphAtlas = require('../symbol/glyph_atlas');
var SpriteAtlas = require('../symbol/sprite_atlas');
var LineAtlas = require('../render/line_atlas');
var util = require('../util/util');
var ajax = require('../util/ajax');
var normalizeURL = require('../util/mapbox').normalizeStyleURL;
var browser = require('../util/browser');
var Dispatcher = require('../util/dispatcher');
var Point = require('point-geometry');
var AnimationLoop = require('./animation_loop');

module.exports = Style;

function Style(stylesheet, animationLoop) {
    this.animationLoop = animationLoop || new AnimationLoop();
    this.dispatcher = new Dispatcher(Math.max(browser.hardwareConcurrency - 1, 1), this);
    this.glyphAtlas = new GlyphAtlas(1024, 1024);
    this.spriteAtlas = new SpriteAtlas(512, 512);
    this.spriteAtlas.resize(browser.devicePixelRatio);
    this.lineAtlas = new LineAtlas(256, 512);

    this._layers = {};
    this._order  = [];
    this._groups = [];
    this.sources = {};

    this.zoomHistory = {};

    util.bindAll([
        '_forwardSourceEvent',
        '_forwardTileEvent'
    ], this);

    var loaded = function(err, stylesheet) {
        if (err) {
            this.fire('error', {error: err});
            return;
        }

        this._loaded = true;
        this.stylesheet = stylesheet;

        if (stylesheet.version !== 7) console.warn('Stylesheet version must be 7');
        if (!Array.isArray(stylesheet.layers)) console.warn('Stylesheet must have layers');

        var sources = stylesheet.sources;
        for (var id in sources) {
            this.addSource(id, sources[id]);
        }

        if (stylesheet.sprite) {
            this.sprite = new ImageSprite(stylesheet.sprite);
            this.sprite.on('load', this.fire.bind(this, 'change'));
        }

        this.glyphSource = new GlyphSource(stylesheet.glyphs, this.glyphAtlas);
        this._resolve();
        this.fire('load');
    }.bind(this);

    if (typeof stylesheet === 'string') {
        ajax.getJSON(normalizeURL(stylesheet), loaded);
    } else {
        browser.frame(loaded.bind(this, null, stylesheet));
    }
}

Style.prototype = util.inherit(Evented, {
    _loaded: false,

    loaded: function() {
        if (!this._loaded)
            return false;

        for (var id in this.sources)
            if (!this.sources[id].loaded())
                return false;

        if (this.sprite && !this.sprite.loaded())
            return false;

        return true;
    },

    _resolve: function() {
        var id, layer;

        this._layers = {};
        this._order  = [];

<<<<<<< HEAD
            if (layerType === 'symbol') {
                if ((appliedLayer['text-opacity'] === 0 || !bucket.layout['text-field']) &&
                    (appliedLayer['icon-opacity'] === 0 || !bucket.layout['icon-image'])) {
                    appliedLayer.hidden = true;
                } else {
                    premultiplyLayer(appliedLayer, 'text');
                    premultiplyLayer(appliedLayer, 'icon');
                }
            } else {
                if (appliedLayer[layerType + '-opacity'] === 0) {
                    appliedLayer.hidden = true;
                } else {
                    premultiplyLayer(appliedLayer, layerType);
                }
            }

            // Find all the sources that are currently being used
            // so that we can automatically enable/disable them as needed
            if (!appliedLayer.hidden) {
                var source = bucket && bucket.source;

                // mark source as used so that tiles are downloaded
                if (source && this.sources[source]) this.sources[source].used = true;
            }
=======
        for (var i = 0; i < this.stylesheet.layers.length; i++) {
            layer = new StyleLayer(this.stylesheet.layers[i], this.stylesheet.constants || {});
            this._layers[layer.id] = layer;
            this._order.push(layer.id);
        }
>>>>>>> 63d20bab

        // Resolve layout properties.
        for (id in this._layers) {
            this._layers[id].resolveLayout();
        }

        // Resolve reference and paint properties.
        for (id in this._layers) {
            this._layers[id].resolveReference(this._layers);
            this._layers[id].resolvePaint();
        }

        this._groupLayers();
        this._broadcastLayers();
    },

    _groupLayers: function() {
        var group;

        this._groups = [];

        // Split into groups of consecutive top-level layers with the same source.
        for (var i = 0; i < this._order.length; ++i) {
            var layer = this._layers[this._order[i]];

            if (!group || layer.source !== group.source) {
                group = [];
                group.source = layer.source;
                this._groups.push(group);
            }

            group.push(layer);
        }
    },

    _broadcastLayers: function() {
        var ordered = [];

        for (var id in this._layers) {
            ordered.push(this._layers[id].json());
        }

        this.dispatcher.broadcast('set layers', ordered);
    },

    _cascade: function(classes, options) {
        if (!this._loaded) return;

        options = options || {
            transition: true
        };

        for (var id in this._layers) {
            this._layers[id].cascade(classes, options,
                this.stylesheet.transition || {},
                this.animationLoop);
        }

        this.fire('change');
    },

    _recalculate: function(z) {
        for (var id in this.sources)
            this.sources[id].used = false;

        this._updateZoomHistory(z);

        this.rasterFadeDuration = 300;
        for (id in this._layers) {
            var layer = this._layers[id];

            if (layer.recalculate(z, this.zoomHistory) && layer.source) {
                this.sources[layer.source].used = true;
            }
        }

        var maxZoomTransitionDuration = 300;
        if (Math.floor(this.z) !== Math.floor(z)) {
            this.animationLoop.set(maxZoomTransitionDuration);
        }

        this.z = z;
        this.fire('zoom');
    },

    _updateZoomHistory: function(z) {

        var zh = this.zoomHistory;

        if (zh.lastIntegerZoom === undefined) {
            // first time
            zh.lastIntegerZoom = Math.floor(z);
            zh.lastIntegerZoomTime = 0;
            zh.lastZoom = z;
        }

        // check whether an integer zoom level as passed since the last frame
        // and if yes, record it with the time. Used for transitioning patterns.
        if (Math.floor(zh.lastZoom) < Math.floor(z)) {
            zh.lastIntegerZoom = Math.floor(z);
            zh.lastIntegerZoomTime = Date.now();

        } else if (Math.floor(zh.lastZoom) > Math.floor(z)) {
            zh.lastIntegerZoom = Math.floor(z + 1);
            zh.lastIntegerZoomTime = Date.now();
        }

        zh.lastZoom = z;
   },

    addSource: function(id, source) {
        if (this.sources[id] !== undefined) {
            throw new Error('There is already a source with this ID');
        }
        source = Source.create(source);
        this.sources[id] = source;
        source.id = id;
        source.style = this;
        source.dispatcher = this.dispatcher;
        source.glyphAtlas = this.glyphAtlas;
        source
            .on('load', this._forwardSourceEvent)
            .on('error', this._forwardSourceEvent)
            .on('change', this._forwardSourceEvent)
            .on('tile.add', this._forwardTileEvent)
            .on('tile.load', this._forwardTileEvent)
            .on('tile.error', this._forwardTileEvent)
            .on('tile.remove', this._forwardTileEvent);
        this.fire('source.add', {source: source});
        return this;
    },

    removeSource: function(id) {
        if (this.sources[id] === undefined) {
            throw new Error('There is no source with this ID');
        }
        var source = this.sources[id];
        delete this.sources[id];
        source
            .off('load', this._forwardSourceEvent)
            .off('error', this._forwardSourceEvent)
            .off('change', this._forwardSourceEvent)
            .off('tile.add', this._forwardTileEvent)
            .off('tile.load', this._forwardTileEvent)
            .off('tile.error', this._forwardTileEvent)
            .off('tile.remove', this._forwardTileEvent);
        this.fire('source.remove', {source: source});
        return this;
    },

    getSource: function(id) {
        return this.sources[id];
    },

    addLayer: function(layer, before) {
        if (this._layers[layer.id] !== undefined) {
            throw new Error('There is already a layer with this ID');
        }
        layer = new StyleLayer(layer, this.stylesheet.constants || {});
        this._layers[layer.id] = layer;
        this._order.splice(before ? this._order.indexOf(before) : Infinity, 0, layer.id);
        layer.resolveLayout();
        layer.resolveReference(this._layers);
        layer.resolvePaint();
        this._groupLayers();
        this._broadcastLayers();
        this.fire('layer.add', {layer: layer});
        return this;
    },

    removeLayer: function(id) {
        var layer = this._layers[id];
        if (layer === undefined) {
            throw new Error('There is no layer with this ID');
        }
        for (var i in this._layers) {
            if (this._layers[i].ref === id) {
                this.removeLayer(i);
            }
        }
        delete this._layers[id];
        this._order.splice(this._order.indexOf(id), 1);
        this._groupLayers();
        this._broadcastLayers();
        this.fire('layer.remove', {layer: layer});
        return this;
    },

    getLayer: function(id) {
        return this._layers[id];
    },

    getReferentLayer: function(id) {
        var layer = this.getLayer(id);
        if (layer.ref) {
            layer = this.getLayer(layer.ref);
        }
        return layer;
    },

    setFilter: function(layer, filter) {
        layer = this.getReferentLayer(layer);
        layer.filter = filter;
        this._broadcastLayers();
        this.sources[layer.source].reload();
    },

    getFilter: function(layer) {
        return this.getReferentLayer(layer).filter;
    },

    setLayoutProperty: function(layer, name, value) {
        layer = this.getReferentLayer(layer);
        layer.setLayoutProperty(name, value);
        this._broadcastLayers();
        this.sources[layer.source].reload();
    },

    getLayoutProperty: function(layer, name) {
        return this.getReferentLayer(layer).getLayoutProperty(name);
    },

    setPaintProperty: function(layer, name, value, klass) {
        this.getLayer(layer).setPaintProperty(name, value, klass);
    },

    getPaintProperty: function(layer, name, klass) {
        return this.getLayer(layer).getPaintProperty(name, klass);
    },

    featuresAt: function(point, params, callback) {
        var features = [];
        var error = null;

        point = Point.convert(point);

        if (params.layer) {
            params.layer = { id: params.layer.id };
        }

        util.asyncEach(Object.keys(this.sources), function(id, callback) {
            var source = this.sources[id];
            source.featuresAt(point, params, function(err, result) {
                if (result) features = features.concat(result);
                if (err) error = err;
                callback();
            });
        }.bind(this), function() {
            if (error) return callback(error);

            features.forEach(function(feature) {
                feature.layer = this._layers[feature.layer].json();
            }.bind(this));

            callback(null, features);
        }.bind(this));
    },

    _remove: function() {
        this.dispatcher.remove();
    },

    _updateSources: function(transform) {
        for (var id in this.sources) {
            this.sources[id].update(transform);
        }
    },

    _forwardSourceEvent: function(e) {
        this.fire('source.' + e.type, util.extend({source: e.target}, e));
    },

    _forwardTileEvent: function(e) {
        this.fire(e.type, util.extend({source: e.target}, e));
    },

    // Callbacks from web workers

    'get sprite json': function(params, callback) {
        var sprite = this.sprite;
        if (sprite.loaded()) {
            callback(null, { sprite: sprite.data, retina: sprite.retina });
        } else {
            sprite.on('load', function() {
                callback(null, { sprite: sprite.data, retina: sprite.retina });
            });
        }
    },

    'get icons': function(params, callback) {
        var sprite = this.sprite;
        var spriteAtlas = this.spriteAtlas;
        if (sprite.loaded()) {
            spriteAtlas.setSprite(sprite);
            spriteAtlas.addIcons(params.icons, callback);
        } else {
            sprite.on('load', function() {
                spriteAtlas.setSprite(sprite);
                spriteAtlas.addIcons(params.icons, callback);
            });
        }
    },

    'get glyphs': function(params, callback) {
        this.glyphSource.getRects(params.fontstack, params.codepoints, params.uid, callback);
    }
});<|MERGE_RESOLUTION|>--- conflicted
+++ resolved
@@ -95,38 +95,11 @@
         this._layers = {};
         this._order  = [];
 
-<<<<<<< HEAD
-            if (layerType === 'symbol') {
-                if ((appliedLayer['text-opacity'] === 0 || !bucket.layout['text-field']) &&
-                    (appliedLayer['icon-opacity'] === 0 || !bucket.layout['icon-image'])) {
-                    appliedLayer.hidden = true;
-                } else {
-                    premultiplyLayer(appliedLayer, 'text');
-                    premultiplyLayer(appliedLayer, 'icon');
-                }
-            } else {
-                if (appliedLayer[layerType + '-opacity'] === 0) {
-                    appliedLayer.hidden = true;
-                } else {
-                    premultiplyLayer(appliedLayer, layerType);
-                }
-            }
-
-            // Find all the sources that are currently being used
-            // so that we can automatically enable/disable them as needed
-            if (!appliedLayer.hidden) {
-                var source = bucket && bucket.source;
-
-                // mark source as used so that tiles are downloaded
-                if (source && this.sources[source]) this.sources[source].used = true;
-            }
-=======
         for (var i = 0; i < this.stylesheet.layers.length; i++) {
             layer = new StyleLayer(this.stylesheet.layers[i], this.stylesheet.constants || {});
             this._layers[layer.id] = layer;
             this._order.push(layer.id);
         }
->>>>>>> 63d20bab
 
         // Resolve layout properties.
         for (id in this._layers) {
